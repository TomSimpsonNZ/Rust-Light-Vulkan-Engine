# Rust Light Vulkan Engine

This is a translation of Brendan Galea's Vulkan tutorial into rust using the [Ash](https://github.com/MaikKlein/ash) crate.

Original tutorial: [Brendan Galea's YouTube Page](https://www.youtube.com/c/BrendanGalea)

Each commit will correspond to a video from this tutorial.

## Requirements

You will need to have the [LunarG Vulkan SDK](https://www.lunarg.com/vulkan-sdk/) installed and on linux 
you will need to add the library and layers to your path.

## Things to Note

- Unlike the tutorial, this translation will use the winit window API as it is fully written in rust. 
This will result in some large deviations from the videos.
- Due to the methodology of rust being incredibly different to that of C++, the structure of the code 
will be different in some areas. These changes will be highlighted with a hopefully correct :) explanation 
of why this is the case.
- To get the most out of the tutorial, I recommend trying to follow along with the video and translate
the code yourself and use this repository if you get stuck or want to copy large amounts of code (such 
as videos 3, 4, and 5). 

To use the logging functionality in this code, you need to set the ```RUST_LOG``` environment variable:

#### Windows PowerShell
```
$env:RUST_LOG="debug"
```

#### Linux
```
export RUST_LOG="debug"
```

More information about using this crate can be found in the [documentation](https://docs.rs/log/0.4.14/log/).

## Acknowledgements

Big thanks to [Brendan Galea](https://www.youtube.com/c/BrendanGalea) for making the tutorial that this code is based on, and Alexander Overvoorde
for making [The Vulkan Tutorial](https://vulkan-tutorial.com/) that I first learnt Vulkan from. Also thanks to [Adrien Ben](https://github.com/adrien-ben)
for translating Alex's tutorial, a bunch of this code was yoinked from [that repo](https://github.com/adrien-ben/vulkan-tutorial-rs) :)

# 1: Opening a Window ([link](https://www.youtube.com/watch?v=lr93-_cC8v4&ab_channel=BrendanGalea))
- Later versions of [winit](https://docs.rs/winit/0.25.0/winit/) (0.20+) use an architecture that is very different to glfw. Because of this the structure presented in the tutorial will not work, or will be very weird to implement. As such, there is no lve_window struct and ownership of the window has been moved to the application (first_app).

# 2: Graphics Pipeline Overview ([link](https://www.youtube.com/watch?v=_riranMmtvI&ab_channel=BrendanGalea))
- A `build.rs` file was added to compile the shader files when the program is built. This is just a replacement 
for the shell script presented in the video.
- "We're about half way to seeing our first triangle on screen"... I've never heard a more blatant lie.

# 3: Device Setup & Pipeline cont. ([link](https://www.youtube.com/watch?v=LYKlEIzGmW4&t=3s&ab_channel=BrendanGalea))
- Due to the nature of Rust, a lot of the functions that were `void` in the tutorial now return things. This is so we can properly initialise the `LveDevice` struct by allowing the functions to borrow these Vulkan structs.
- `device_extensions` does is not a global constant anymore as ash requires the extension names to be given by a functions, and hence can't be stored in a constant. It can now be found in the `LveDevice::get_device_extensions()` function.
- Due to the lack of lve_window module, it was more convenient to use the `create_surface()` function from the [ash-window](https://docs.rs/ash-window/0.7.0/ash_window/) crate in the `LveDevice::create_surface()` function.
The naming here is a little confusing, sorry about that.
- You will also note that ash has two surface types, `Surface` and `vk::SurfaceKHR`. The former is a struct containing the functions that act on the surface, while the latter is the Vulkan surface itself.
- The biggest deviation in this code is the fact that the `LveDevice` now owns the `LvePipeline` instead of the application owning both. In the tutorial, Brendan says that having a reference to the device in the pipeline 
can be unsafe as the device needs to be destroyed after the pipeline. In Rust, if it can be unsafe it won't compile, so some restructuring had to be done. 

![new structure](./images/new_structure.png)

- Overall, the way that extensions are handled in this implementation are slightly different so don't expect the exact same console output as the one shown in the video.

# 4: Fixed Function Pipeline Stages ([link](https://www.youtube.com/watch?v=ecMcXW6MSYU&ab_channel=BrendanGalea))
- Some pipeline builder functions were commented out as they were optional and required null pointers, something I'm not sure is implemented in rust.
- Pipeline destructor function was already implemented in the previous commit.

# 5.1: Swap Chain Overview ([link](https://www.youtube.com/watch?v=IUYH74MqxOA&t=238s&ab_channel=BrendanGalea))
- Architecture change made in tutorial 3 commit was once again changed, as an approach more similar to that given by the tutorial was found. The `lve_device`, `lve_swapchain`, and `lve_pipeline` are all now owned by the application.
The conflicting issue in tutorial 3 was the destruction of the Vulkan objects, which most of the time require a reference to the device. By making the application handle the destruction of everything when the struct is dropped, we can pass the device to the other modules without having any cyclical linking trees.
    - Each struct now has a ` pub unsafe fn destroy()` function that handles the destruction of its fields.
- public get functions are discouraged in Rust, so instead those variables were passed to functions when they were needed and will individually be made public when they are needed in other modules.
- No vectors need to be resized in rust, so all those lines were skipped.
- All functions that were `void` in the tutorial now return their respective structs similarly to tutorial 3.
- Some reformatting was done (witch should have been done during the other commits). This was done using rusts inbuilt formatter, so should not be too hard to replicate
- My machine is currently giving validation errors at the end of this tutorial. For now I will leave this issue to see if fully implementing everything in the next tutorial fixes the issue, if not then there will be another commit with a fix (hopefully)

# 5.2: Command Buffers Overview ([link](https://www.youtube.com/watch?v=_VOR6q3edig&t=4s&ab_channel=BrendanGalea))
- The validation errors from the previous tutorial have not disappeared. Will look into it more.
- The triangle also does not display color correctly, being a dark maroon when it's supposed to be red, 
and bright green when the other color values are set to 1.0 in the fragment shader file. This is probably linked to the validation errors.

## 5.2.1: Debugging
- From reading the validation layer output (should have done this when they came up :) ), it became clear that the depth stencil create info struct was not given a format, hence causing the first half of the errors.
- For the remaining errors, something much stranger was happening. The errors were along the lines of: ` pCreateInfos[0].pColorBlendState->pAttachments[0].srcColorBlendFactor (51) does not fall within the begin..end range of the core VkBlendFactor enumeration tokens and is not an extension added token.` Considering that this value (`srcColorBlendFactor` in this case) was set to be an ash enum (such as `vk::BlendFactor::ONE` which should have a vale of 1), it is hard to believe that `vkCreateGraphicsPipelines()` is receiving a value of 51 in this example. This seems to be an issue with the `color_blend_attachment` and `color_blend_info` structs as they seem 
to be avoiding rusts memory safety checks. As a result, passing this struct around resulted in random bits of 
memory being read which caused strange errors. 
    - This also caused the program to behave differently every time it was run.
- To solve this, the `color_blend_attachment` and `color_blend_info` struct definitions were moved to the `LvePipeline::create_graphics_pipeline()` function so that they would never leave scope.
- This seems to be an issue with `ash`, might be solved in more recent versions. 

# 6: Vertex Buffers ([link](https://www.youtube.com/watch?v=mnKp501RXDc&t=195s&ab_channel=BrendanGalea))
- No changes of note from the tutorial
- A solution to the exercise in the video can be found in the fork.

# 7: Fragment Interpolation ([link](https://www.youtube.com/watch?v=ngoZZkMuCOM&t=12s&ab_channel=BrendanGalea))
- They is no rust equivalent of `offsetof()` that I am aware of at this point in time. So a workaround was used that is only slightly better than just hard coding in an offset of 8 bytes :).
- I also decided to finally remove the drop implementation for the `lve_*` sub-modules. They weren't really doing anything.

# 8: Swapchain Recreation and Dynamic Viewports ([link](https://www.youtube.com/watch?v=0IIqvi3Z0ng&ab_channel=BrendanGalea))
- Winit is very different to glfw, so the first part of this tutorial is very different (but in my opinion, a lot nicer).
- Because of winit's differences, I saw a, in my opinion, much nicer way of handling window resizing. Whenever winit detects that the window is resized, the `recreate_swapchain()` function is called. Since we know that the 
old swapchain is out of date at this point. Then in the `draw()` function, recreate swapchain is only called if there is some other event that causes the swapchain to become out of date.
- There is a possible mistake in Brendan's code which he doesn't notice as he is on macOS. As he points out macOS pauses the program until the window has finished resizing, meaning that he is not creating as many new swapchains as other platforms such as windows or linux. Since the tutorial code does not destroy the old swapchain when it creates a new one, Vulkan begins to have a cry after a large amount of resizing. To resolve this a call to the `LveSwapchain::destroy()` function was added to `recreate_swapchain()`.
- This is also happening to the pipeline, so a call to `LvePipeline::destroy()` was also added.
- The `viewport_count()` and `scissor_count()` needed to be set to 1 while creating `viewport_info` as Vulkan thinks that 0 > 1 ...
- Implementation of old swapchain is also a bit different, instead of passing the whole `LveSwapchain` struct, we just pass the old swapchain_khr into `LveSwapchain::new()`. This is wrapped in an option to account for the times where there is no old swapchain.

# 9: Push Constants ([link](https://www.youtube.com/watch?v=wlLGLWI9Fdc&ab_channel=BrendanGalea))
- I could not find a nice way to align the fields of the `SimplePushConstantData` struct, so I just made the position vector a `vec4`. I am not proud of this :).
    - If I find a better method of alignment in the future I will come back and fix this.

## Push Constant Fix:
- It seems that Ash's implementation of push constants requires that the push constants ranges for the 
vertex and the fragment shaders be split into separate structs.
- This also applies for when actually pushing these values, one push for the offset and one push for the color.
- Finally learnt about type aliases, so made some changes that should hopefully lead to less errors in the future.
- Also removed the need for the bytemuck crate as it seemed unnecessary for what I was using it for, wrote some functions to get the specific push constants in slice form.

## Push Constant Fix (for real this time):
- After moving onto the next tutorial, it became apparent that the previous fix was not going to work. It was time to figure out how to properly align the fields of a struct. Since using `#[repr(align(16))]` on a struct 
only aligns the whole struct and not it's fields, I had to get a bit creative. By defining the wrapper struct `Align16<t>(pub T)`, each of the fields of the `SimplePushConstantData` struct can now be aligned.
- Push constants were also made to only affect the vertex shader, as ash was making it hard to send push constants to both the vertex and fragment shaders.

# 10: 2D Transformations ([link](https://www.youtube.com/watch?v=gxUcgc88tD4&ab_channel=BrendanGalea))
- Had to do a little bit of refactoring to allow the rotation to be mutable in the `render_game_objects()` function.
- Also decided to make the type declaration for `Pos` and `Color` and so on module specific to avoid alignment weirdness, but this could become confusing.
- Will fork the cool animation.

# 11: Renderer & Systems ([link](https://www.youtube.com/watch?v=uGRSTRGlZVs&t=1257s&ab_channel=BrendanGalea))
- No big changes of note.
- Will fork the gravity simulation.

# Refactor
- In making the little gravity simulation after the last tutorial, it became apparent that the way the code was set up was not going to work. In the current state, each game object would need its own version of the model, even if it was the exact same model that another object was using. Since we are not modifying the models in the code, this is just inefficient and it takes a while to load and destroy all the models.
    - In the previous version of the code, having the game object contain a reference to the model was (I think, could be wrong) impossible as it was ambiguous when the model should be destroyed.
- To solve this issue, the `LveModel` and the `LveDevice` structs were made to return smart pointers from their constructors. This allows for many different game objects to all access the same model and then release the model (and it vertex buffers) from memory when no game object is using it anymore. To do this, a smart pointer to the `LveDevice` was also needed so that the model could de allocate when it was dropped. While I was at it, I implemented the drop trait for the rest of the modules in the engine, allowing for the same behaviour.
- I will merge these changes with the Gravity sim branch 

## Small edit
- Removed the ID field from the model, the whole point of the refactor was that there would only be one version of each model :)

# 12: Euler Angles & Homogeneous Coordinates ([Link](https://www.youtube.com/watch?v=0X_kRtyVzm4&ab_channel=BrendanGalea))
- No big changes of note.
<<<<<<< HEAD
=======

# 13: Projection Matrices
- No big changes of note.
- Noticed a few bugs, program crashes when run in release mode. Once again there seems to be an issue with the ash builder patterns. Will look into this further.
>>>>>>> 454b372b
<|MERGE_RESOLUTION|>--- conflicted
+++ resolved
@@ -144,10 +144,16 @@
 
 # 12: Euler Angles & Homogeneous Coordinates ([Link](https://www.youtube.com/watch?v=0X_kRtyVzm4&ab_channel=BrendanGalea))
 - No big changes of note.
-<<<<<<< HEAD
-=======
 
 # 13: Projection Matrices
 - No big changes of note.
 - Noticed a few bugs, program crashes when run in release mode. Once again there seems to be an issue with the ash builder patterns. Will look into this further.
->>>>>>> 454b372b
+
+# Bug Fixes
+- While testing the code on a few devices I ran into a few issues, the next few commits are aimed at solving these.
+
+## Linux Issues
+- By copying some of the Readme from [this repo](https://github.com/adrien-ben/vulkan-tutorial-rs), I forgot to update the 
+command for enabling the logging functionality on linux. Sorry for anyone that got confused by that...
+- Updated `build.rs` to point to the correct directory and correct file name, as there is no such thing as a `.exe` in linux.
+- Linux uses a different window manager than windows, so the extensions need to be different.